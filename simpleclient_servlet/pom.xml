--- conflicted
+++ resolved
@@ -5,11 +5,7 @@
     <parent>
         <groupId>io.prometheus</groupId>
         <artifactId>parent</artifactId>
-<<<<<<< HEAD
-        <version>0.8.2-evo1</version>
-=======
         <version>0.9.0</version>
->>>>>>> baf7a339
     </parent>
 
     <groupId>io.prometheus</groupId>
@@ -45,20 +41,12 @@
         <dependency>
             <groupId>io.prometheus</groupId>
             <artifactId>simpleclient</artifactId>
-<<<<<<< HEAD
-            <version>0.8.2-evo1</version>
-=======
             <version>0.9.0</version>
->>>>>>> baf7a339
         </dependency>
         <dependency>
             <groupId>io.prometheus</groupId>
             <artifactId>simpleclient_common</artifactId>
-<<<<<<< HEAD
-            <version>0.8.2-evo1</version>
-=======
             <version>0.9.0</version>
->>>>>>> baf7a339
         </dependency>
         <dependency>
             <groupId>javax.servlet</groupId>
