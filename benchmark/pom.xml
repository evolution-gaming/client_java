--- conflicted
+++ resolved
@@ -5,11 +5,7 @@
     <parent>
         <groupId>io.prometheus</groupId>
         <artifactId>parent</artifactId>
-<<<<<<< HEAD
-        <version>0.8.2-evo1</version>
-=======
         <version>0.9.0</version>
->>>>>>> baf7a339
     </parent>
 
     <groupId>io.prometheus</groupId>
@@ -53,11 +49,7 @@
         <dependency>
             <groupId>io.prometheus</groupId>
             <artifactId>simpleclient</artifactId>
-<<<<<<< HEAD
-            <version>0.8.2-evo1</version>
-=======
             <version>0.9.0</version>
->>>>>>> baf7a339
         </dependency>
         <dependency>
           <groupId>com.codahale.metrics</groupId>
